import numpy as np
import types
from scipy.interpolate import splprep
from scipy.interpolate import splev
import matplotlib.pyplot as plt
import lmfit
from lmfit.models import Model
from lmfit import Parameters
import sys
from radfil import profile_tools
import astropy.units as u
import astropy.constants as c
from astropy.io import fits
import math
from matplotlib.colors import LogNorm
from scipy.optimize import least_squares
import numbers
from fil_finder import fil_finder_2D


# Plummer-like function for profile fitting.
def plummer(r,N_0,R_flat,p):
    return (N_0)/(1+(r/R_flat)**2)**((p-1)/2.0)

# Gaussian for profile fitting.
def gaussian(r, amp, wid):
    return (amp) * np.exp(-1 * np.power(r, 2) / (2 * np.power(wid, 2)))

bgoptions={'flat':False,'sloping':True}


class radfil(object):

    """
    Container object which stores the required metadata for building the radial profiles

    Parameters
    ------
    image : numpy.ndarray
        A 2D array of the data to be analyzed.

    mask: numpy.ndarray
        A 2D array defining the shape of the filament; must be of boolean
        type and the same shape as the image array

    header : astropy.io.fits.Header
        The header corresponding to the image array

    distance : a number-like object
        Distance to the filament; must be entered in pc

    filspine: numpy.ndarray, optional
        A 2D array defining the longest path through the filament mask; must
        be of boolean type and the same shape as the img array. Can also create
        your own with the FilFinder package using the "make_fil_spine" method.

    padsize: {sequence, array_like, int}, optional
        In cases in which the filament is too close to the border of the image,
        might need to pad in order for RadFil to successfully run.

        This is passed on to `numpy.pad`. Number of values padded to the edges
        of each axis. ((before_1, after_1), ... (before_N, after_N)) unique pad
        widths for each axis. ((before, after),) yields same before and after
        pad for each axis. (pad,) or int is a shortcut for before = after = pad
        width for all axes.

    imgscale: float, optional
        In cases where the header is not in the standrad format, imgscale is
        specified.  This is overwritten when the header and proper header keys
        exist.

    Attributes
    ----------
        imgscale : float
           The image scale in pc of each pixel
    """

    def __init__(self, image, mask, header, distance, filspine=None, padsize=None, imgscale=None):

        # Read image
        if (isinstance(image, np.ndarray)) and (image.ndim == 2):
            self.image = image
        else:
            raise TypeError("The input `image` has to be a 2D numpy array.")

        # Read mask
        if (isinstance(mask, np.ndarray)) and (mask.ndim == 2):
            self.mask = mask
        else:
            raise TypeError("The input `mask` has to be a 2d numpy array.")

        # Read header
        if (isinstance(header, fits.header.Header)):
            self.header = header
        else:
            raise TypeError("The imput `header` has to be a fits header.")

        # Read distance
        ## `self.distance` is in pc.
        if isinstance(distance, numbers.Number):
            self.distance = float(distance) * u.pc
        else:
            raise TypeError("The input `distance` has to be a float number or an integer.")


        # Read filspine/define filspine
        if (isinstance(filspine, np.ndarray) and (filspine.ndim == 2)) or (filspine is None):
            self.filspine = filspine

            # calculate "imgscale" when the spine is provided. This saves users
            # the trouble to run `make_fil_spine`.
            if (isinstance(filspine, np.ndarray) and (filspine.ndim == 2)):
                # Calculate pixel scale ("imgscale"), in the unit of pc/Deal with non-standard fits header
                if ("CDELT1" in self.header.keys()) and (abs(self.header["CDELT1"]) == abs(self.header["CDELT2"])):
                    # `imgscale` in u.pc
                    ## The change to u.pc has not been cleaned up for the rest of the code, yet.
                    self.imgscale = abs(header["CDELT1"]) * (np.pi / 180.0) * self.distance
                elif ("CD1_1" in self.header.keys()) and (abs(self.header["CD1_1"]) == abs(self.header["CD2_2"])):
                    # `imgscale` in u.pc
                    self.imgscale = abs(header["CD1_1"]) * (np.pi / 180.0) * self.distance
                else:
                    if isinstance(imgscale, numbers.Number):
                        self.imgscale = float(imgscale) * u.pc
                        raise Warning("The keyword `imgscale`, instead of the header, is used in calculations of physical distances.")
                    else:
                        raise TypeError("Please specify a proper `imgscale` in parsec if the information is not in the header.")

        else:
            self.filspine = None
            raise Warning("The input `filspine` has to be a 2D numpy array. Ignore for now.")




        # Pad the edge when padsize is given.
        ## TypeError is dealt with by `numpy.pad`.
        self.padsize = padsize
        if (self.padsize is not None):
            self.image = np.pad(self.image,
                                self.padsize,
                                'constant',
                                constant_values = 0)
            self.mask = np.pad(self.mask,
                               self.padsize,
                               'constant',
                               constant_values = 0)
            if (self.filspine is not None):
                self.filspine=np.pad(self.filspine,
                                     self.padsize,
                                     'constant',
                                     constant_values = 0)


    def make_fil_spine(self,beamwidth=None,verbose=False):

        """
        Create filament spine using the FilFinder package 'shortest path' option

        Parameters:
         ----------
        beamwidth: float
            A float in units of arcseconds indicating the beamwidth of the image
            array.  When corresponding keys are in the header file, the header
            will be used to determine the beamwidth.  Only when the header does
            not containt information regarding the beamwidth, is the input
            `beamwidth` used in the calculation.

        verbose: boolean
            A boolean indicating whether you want to enable FilFinder plotting of filament spine

        Attributes
        ----------
        filspine : numpy.ndarray
           A 2D array of 1s and 0s defining the longest path through the filament mask
        """

        # Read beamwidth
        if isinstance(beamwidth, numbers.Number):
            self.beamwidth = beamwidth * u.arcsec
        else:
            raise TypeError("Please provide a beamwidth in units of arcseconds to create the spine.")

        # fil_finder
        ## Let fil_fineder deal with the beamwidth
        fils = fil_finder_2D(self.image,
                             self.header,
                             beamwidth=self.beamwidth,
                             distance=self.distance,
                             mask=self.mask)

        # do the skeletonization
        fils.medskel(verbose=verbose)

        # Find shortest path through skeleton
        analysis = fils.analyze_skeletons(verbose=verbose)

        # Return the reults.
        self.filspine = fils.skeleton_longpath
        self.length = np.sum(analysis.lengths) * u.pc
        self.imgscale = fils.imgscale * u.pc

        return self

    def build_profile(self,cutdist=3.0,pts_mask=None,samp_int=3,numbins=120,save_mask=None,save_cuts=None,nobins=False,norm_constant=1e+22):

        """
        Build the filament profile using the inputted or recently created filament spine

        Parameters
        ----------
        self: An instance of the radfil_class

        cutdist: float (default=3.0)
            A float indicating how far out from the spine you would like to sample the filament

        pts_mask: numpy.ndarray
            A 2D array masking out any regions from image array you don't want to sample; must be of boolean
            type and the same shape as the image array

        samp_int: integer (default=3)
            An integer indicating how frequently you'd like to make sample cuts across the filament

        save_mask: str,optional
            Saves a figure displaying image mask, the filament spine, the "local width" lines
            and the pixels with the max column density along each local width line

        save_cuts: str,optional
            Saves a figure containing the profiles for all the cuts along the filament,
            along with the master profile calculated by taking the average, median profile.
            Will only save if nobins=False

        nobins: boolean (default=False)
            A boolean indicating whether you'd like to bin the profiles.

        numbins: int, optional (default=120)
            The number of bins you'd like to divide the whole profile (-cutdist to +cutdist) into, assuming nobins=False.
            If false, all of the individual profiles are binned by distance from r=0 pc and then the median column density
            in each of these bins is taken to determine the master profile

        norm_constant: float, optional (default=1e+22)
            Would you like to normalize your column densites (or flux) values by some normalization constant? If so
            enter it as a float or int

        Attributes
        ----------
        xfit: numpy.ndarray
            A numpy array containing the x pixel coordinates at which cuts were taken

        yfit: numpy.ndarray
            A numpy array containing the y pixel coordinates at which cuts were taken

        maxcolx: numpy.ndarray
            A numpy array the same size as xfit containing the x coordinate
            of the pixel with the maximum column density along each cut

        maxcoly: numpy.ndarray
            A numpy array the same size as yfit containing the y coordinate
            of the pixel with the maximum column density along each cut

        distpc: numpy.ndarray
            A numpy array containing the physical size of each "local width" cut. Can take
            the mean/median to determine representative width of the filament mask

        xtot: numpy.ndarray
            A 2D numpy array containing the stacked radial distances of each perpendicular cut (in pc)

        ytot: numpy.ndarray
            A 2D numpy array containing the stacked column densities of each perpendicular cut

        masterx: numpy.ndarray
            If nobins=True, will return a concatenated 1D array of xtot (in pc)
            If nobins=False, will interpolate/bin xtot and take median radial distance in each bin

        mastery: numpy.ndarray
            if nobins=True, will return a concatenated 1D array of ytot
            If nobins=False, will interpolate/bin ytot and take median column density in each bin
        """

        self.cutdist=cutdist
        self.nobins=nobins

        #Pad the pts_mask if it exists and padsize!=0
        if self.padsize!=None and self.padsize!=0 and pts_mask!=None:
            pts_mask = np.pad(pts_mask,self.padsize,'constant', constant_values = 0)

        #extract x and y coordinates of filament spine
        pixcrd=np.where(self.filspine==1)
        x=pixcrd[1]
        y=pixcrd[0]

        #sort these points by distance along the spine
        xx,yy=profile_tools.curveorder(x,y)

        #parameterize the filament spine by x values, y values, and order along the spine "t"
        t=np.arange(0,xx.shape[0],1)
        x = xx
        y = yy
        z = t

        #set the spline parameters
        k=5 # spline order
        nest=-1 # estimate of number of knots needed (-1 = maximal)

        # find the knot points
        tckp,u = splprep([x,y,z],k=k,nest=-1)

        #evaluate spline
        xfit,yfit,zfit = splev(u,tckp)
        xprime,yprime,zprime = splev(u,tckp,der=1)

        #build plot
        fig=plt.figure(figsize=(5,5))
        ax=plt.gca()
        plt.imshow(self.mask,origin='lower',zorder=1,cmap='binary_r',interpolation='nearest',extent=[0,self.mask.shape[1],0,self.mask.shape[0]])
        plt.ylim(0,self.image.shape[0])
        plt.xlim(0,self.image.shape[1])
        plt.plot(xfit,yfit,'r',label='fit',lw=2,alpha=0.25)

        #If pts_mask!=None, only sample points which fall inside pts_mask. Otherwise, sample along entire spine
        if pts_mask!=None:
            pts_mask=np.where(pts_mask[yfit[1:-1:samp_int].astype(int),xfit[1:-1:samp_int].astype(int)]==1)
        else:
            pts_mask=np.ones((yfit[1:-1:samp_int].shape)).astype(bool)

        self.xfit=xfit[1:-1:samp_int][pts_mask]
        self.yfit=yfit[1:-1:samp_int][pts_mask]
        self.points=xfit[1:-1:samp_int][pts_mask]
        self.fprime=yprime[1:-1:samp_int][pts_mask]/xprime[1:-1:samp_int][pts_mask]
        self.m=-1.0/(yprime[1:-1:samp_int][pts_mask]/xprime[1:-1:samp_int][pts_mask])

        delta=1.0
        deltax=[]
        for i in range(0,self.points.shape[0]):
            arr1=np.array([[1,1],[1,-self.m[i]**2]])
            arr2=np.array([delta**2,0])
            solved = np.linalg.solve(arr1, arr2)
            y=np.sqrt(solved[0])+self.yfit[i]
            x=np.sqrt(solved[1])+self.xfit[i]
            deltax.append(np.sqrt(np.abs(solved[1])))

        self.deltax=np.array(deltax)

        leftx,rightx,lefty,righty,distpc=profile_tools.maskbounds(self,ax=ax)

        self.distpc=distpc

        if leftx.shape[0]!= self.points.shape[0]:
            raise AssertionError("Missing point")

        maxcolx,maxcoly=profile_tools.max_intensity(self,leftx,rightx,lefty,righty,ax=ax)

        self.maxcolx=maxcolx
        self.maxcoly=maxcoly

        deltamax=[]
        for i in range(0,self.points.shape[0]):
            delta=np.clip((cutdist)/self.imgscale.to(u.pc).value,distpc[i]/self.imgscale.to(u.pc).value,np.inf)
            arr1=np.array([[1,1],[1,-self.m[i]**2]])
            arr2=np.array([delta**2,0])
            solved = np.linalg.solve(arr1, arr2)
            y=np.sqrt(solved[0])+self.maxcoly[i]
            x=np.sqrt(solved[1])+self.maxcolx[i]
            deltamax.append(np.sqrt(np.abs(solved[1])))

        self.deltamax=deltamax

        xtot,ytot,samplesx,samplesy=profile_tools.get_radial_prof(self,maxcolx,maxcoly,ax=ax,cutdist=cutdist)

        self.xtot=xtot
        self.ytot=ytot

        if save_mask!=None and isinstance(save_mask,str)==True:
            plt.savefig(save_mask)

        #Bin the profiles (if nobins=False) or stack the profiles (if nobins=True)
        if nobins==False:
            masterx,mastery,std=profile_tools.make_master_prof(xtot,ytot,cutdist=cutdist,numbins=numbins)
        else:
            masterx=np.hstack((xtot))
            mastery=np.hstack((ytot))
            std=np.empty((masterx.shape))*np.nan
            nonan=np.where(np.isfinite(mastery)==True)
            masterx=masterx[nonan]
            mastery=mastery[nonan]
            std=std[nonan]

        if save_cuts!=None and isinstance(save_cuts,str)==True:
            plt.savefig(save_cuts)

        mastery=mastery/norm_constant
        mastery=mastery.astype(float)

        std=std/norm_constant
        std=std.astype(float)

        self.masterx=masterx
        self.mastery=mastery
        self.std=std

        #return image, mask, and spine to original image dimensions without padding
        if self.padsize!=None and self.padsize!=0:
            self.image=self.image[self.padsize:self.image.shape[0]-self.padsize,self.padsize:self.image.shape[1]-self.padsize]
            self.mask=self.mask[self.padsize:self.mask.shape[0]-self.padsize,self.padsize:self.mask.shape[1]-self.padsize]
            self.filspine=self.filspine[self.padsize:self.filspine.shape[0]-self.padsize,self.padsize:self.filspine.shape[1]-self.padsize]

        return self
<<<<<<< HEAD

    def fit_profile(self,model="Gaussian",fitdist=None,subtract_bg=False, bgtype="sloping",bgbounds=None,f_scale=0.5,params=None,filname="Filament Profile Fitting",save_path=None,plot_bg_fit=True):

=======
        
    def fit_profile(self,model="Gaussian",fitdist=None,subtract_bg=False, bgtype="sloping",bgbounds=None,f_scale=0.5,params=None,filname="Filament Profile Fitting",save_path=None,plot_bg_fit=True,verbose=False):
    
>>>>>>> 7777b197
        """
        Fit a model to the filament's master profile

        Parameters
        ------
        self: An instance of the radfil_class

        model: str or function
            If you'd like to fit the built-in models, choose from either "Plummer" or "Gaussian"
            If you'd like to fit your own model, input your own function

        fitdist: int or float (default=cutdist)
            The radial distance out to which you'd like to fit your profile (must be <= cutdist);

        params: an lmfit.Parameters object, optional
            If you're using your own model, will have to input an lmfit.Parameters instance

        subtract_bg: boolean, optional (default=True)
            Would you like to subtract a background before fitting the profile?

        bgbounds: list, optional
            The lower and upper bounds on your background fitting radius. For instance, if you want to fit a background
            between a radial distance of 3pc and 4 pc, bgbounds=[3,4]

        f_scale: int or float, optional (default=0.5)
            A parameter used in the robust least-squares fitting of the background, with a 'soft_l1' loss function.
            It's defined as the "value of soft margin between inlier and outlier residuals"
            See https://docs.scipy.org/doc/scipy-0.17.0/reference/generated/scipy.optimize.least_squares.html for more information

        bg_type: str, optional
            If subtract_bg is true, would you like to subtract a flat background (m=0) or a sloping background (m!=0)?
            Please enter either "flat" or "sloping" as a string
<<<<<<< HEAD

        filname= str,optional
            If you would like to title your plot with the name of the filament

        save_path=str, optional (default: None)
            A string indicating the path and the filename you'd like to save the fits to; if no path is inputted,
            the program will not save the file

=======
            
        filname: str,optional
            If you would like to title your plot with the name of the filament
            
        save_path: str, optional (default: None)
            A string indicating the path and the filename you'd like to save the fits to; if no path is inputted,
            the program will not save the file 
            
        plot_bg_fit: boolean,optional (default=True)
            Would you like to display a plot showing the fit to the background?
            
        verbose: boolean,optional (default=False)
            Would you like to display the plots?
        
>>>>>>> 7777b197
        Attributes
        ------

        fit_result: lmfit.model.ModelResult
            The result of the least squares fitting of the model
            see https://lmfit.github.io/lmfit-py/model.html#modelresult-attributes for options

        bgline: scipy.optimize.OptimizeResult
            See https://docs.scipy.org/doc/scipy-0.17.0/reference/generated/scipy.optimize.OptimizeResult.html#scipy.optimize.OptimizeResult
            for more info on attributes. Can access the m and b values of the line by typing bgline['x'] which will return an
            array with the first value=m and the second value=b


        """

        if fitdist==None:
            fitdist=self.cutdist

        if isinstance(model, types.FunctionType)==False and model!="Gaussian" and model!="Plummer":
            raise ValueError("Please enter a valid model")

        include=np.where(np.abs(self.masterx)<fitdist)


        #User-inputted model
        if isinstance(model, types.FunctionType)==True:
            if type(params)!=lmfit.parameter.Parameters:
                raise ValueError("Please enter a valid parameter object")
            mod=Model(model)
            params=params

        #Plummer model
        if model=="Plummer":
            mod=Model(plummer)
            params = Parameters()
            params.add('N_0', value=np.max(self.mastery[include]),min=0.0)
            params.add('R_flat', value=np.median(self.distpc)/2.0,min=0.0)
            params.add('p', value=2.0,min=0.0)

        #Gaussian model
        if model=="Gaussian":
            mod=Model(gaussian)
            params=Parameters()
            params.add('amp',value=np.max(self.mastery[include]),min=0)
            params.add('wid',value=np.median(self.distpc)/3.0,min=0)

        #Do background subtraction
        if subtract_bg==True:

            def bgfunc(bgparams, x, y):
                return bgparams[0]*x+bgparams[1]-y

            bgmask=(np.abs(self.masterx)>bgbounds[0]) & (np.abs(self.masterx)<bgbounds[1])
            bgline = least_squares(bgfunc, np.array([0,np.median(self.mastery[bgmask])]),loss='soft_l1',f_scale=f_scale,args=(self.masterx[bgmask],self.mastery[bgmask]))
            self.bgline=bgline
            bgsubtract=self.masterx*bgline['x'][0]+bgline['x'][1]

        else:
            bgsubtract=np.zeros((self.masterx.shape))

        if plot_bg_fit==True:
            fig, ax = plt.subplots(nrows=3,ncols=1,figsize=(10,12))
            plt.suptitle("{}".format(filname),fontsize=20)
            ax[0].scatter(self.masterx, self.mastery, c='b',label="Original Profile",edgecolor='None',s=10,alpha=0.75)
            ax[0].plot(np.linspace(-self.cutdist,+self.cutdist,100),np.linspace(-self.cutdist,+self.cutdist,100)*bgline['x'][0]+bgline['x'][1],'y-',label="Background Fit",lw=4)
            ax[0].set_xlim(-self.cutdist,self.cutdist)
            ax[0].set_xlabel("Radial distance (pc)",fontsize=15)
            ax[0].set_ylabel(r"$\rm H_2 \; Column \; Density \;(10^{22} \; cm^{-2})$",fontsize=15)
            ax[0].legend(loc='best')

            ax[0].text(0.03, 0.95,"{}={:.3f}".format('m',bgline['x'][0]),
                    horizontalalignment='left',verticalalignment='top', fontsize=12, fontweight='bold',transform=ax[0].transAxes)
            ax[0].text(0.03, 0.85,"{}={:.3f}".format('b',bgline['x'][1]),
                    horizontalalignment='left',verticalalignment='top', fontsize=12, fontweight='bold',transform=ax[0].transAxes)

            axnum=1
        else:
            fig, ax = plt.subplots(nrows=1,ncols=2,figsize=(10,10))
            plt.suptitle("{}".format(filname),fontsize=20)
            axnum=0

        result = mod.fit(self.mastery[include]-bgsubtract[include],r=self.masterx[include],params=params)

        ax[axnum].scatter(self.masterx, self.mastery-bgsubtract, c='b',label="Master Profile",edgecolor='None',s=10,alpha=0.75)
        ax[axnum].plot(np.linspace(-fitdist,+fitdist,100),result.model.func(np.linspace(-fitdist,+fitdist,100),*result.params.valuesdict().values()), 'y-',label="Model Fit",lw=4)
        ax[axnum].fill_between(self.masterx, self.mastery-bgsubtract-self.std, self.mastery-bgsubtract+self.std,color='gray',alpha=0.25)
        ax[axnum].set_xlim(-self.cutdist,self.cutdist)
        ax[axnum].axvline(-fitdist,c='k',ls='dashed',alpha=0.3)
        ax[axnum].axvline(+fitdist,c='k',ls='dashed',alpha=0.3)
        ax[axnum].set_xlabel("Radial distance (pc)",fontsize=15)
        ax[axnum].set_ylabel(r"$\rm H_2 \; Column \; Density \;(10^{22} \; cm^{-2})$",fontsize=15)
        ax[axnum].legend(loc='best')

        numparams=len(result.best_values.items())
        textpos=np.linspace(0.95-0.05*numparams,0.95,numparams)
        for i in range(0,numparams):
            ax[axnum].text(0.03, textpos[i],"{}={:.2f}".format(result.best_values.items()[i][0],result.best_values.items()[i][1]),
                    horizontalalignment='left',verticalalignment='top', fontsize=12, fontweight='bold',transform=ax[axnum].transAxes)

        if self.nobins==True:
            ax[axnum+1].scatter(self.masterx[include],result.residual,c='r',label="Residuals",lw=2,edgecolor="None")
        else:
            ax[axnum+1].plot(self.masterx[include],result.residual,'r-',label="Residuals",lw=4)

        ax[axnum+1].set_xlim(-self.cutdist,self.cutdist)
        ax[axnum+1].set_ylim(np.min(result.residual)-0.25,np.max(result.residual)+0.25)
        ax[axnum+1].set_xlabel("Radial distance (pc)",fontsize=15)
        ax[axnum+1].axvline(-fitdist,c='k',ls='dashed',alpha=0.3)
        ax[axnum+1].axvline(+fitdist,c='k',ls='dashed',alpha=0.3)
<<<<<<< HEAD
        ax[axnum+1].legend(loc='best')

        plt.show()

        if save_path!=None:
            plt.savefig(save_path)
=======
        ax[axnum+1].legend(loc='best') 
                
        if save_path!=None:
            plt.savefig(save_path)
            
        if verbose==True:
            plt.show()
              
        self.fit_result=result
        
        plt.close('all')
        
        return self
       
        
>>>>>>> 7777b197


        self.fit_result=result

        plt.close('all')

        return self<|MERGE_RESOLUTION|>--- conflicted
+++ resolved
@@ -404,57 +404,41 @@
             self.filspine=self.filspine[self.padsize:self.filspine.shape[0]-self.padsize,self.padsize:self.filspine.shape[1]-self.padsize]
 
         return self
-<<<<<<< HEAD
-
-    def fit_profile(self,model="Gaussian",fitdist=None,subtract_bg=False, bgtype="sloping",bgbounds=None,f_scale=0.5,params=None,filname="Filament Profile Fitting",save_path=None,plot_bg_fit=True):
-
-=======
         
     def fit_profile(self,model="Gaussian",fitdist=None,subtract_bg=False, bgtype="sloping",bgbounds=None,f_scale=0.5,params=None,filname="Filament Profile Fitting",save_path=None,plot_bg_fit=True,verbose=False):
     
->>>>>>> 7777b197
         """
-        Fit a model to the filament's master profile
-
+        Fit a model to the filament's master profile 
+    
         Parameters
         ------
         self: An instance of the radfil_class
-
+        
         model: str or function
             If you'd like to fit the built-in models, choose from either "Plummer" or "Gaussian"
             If you'd like to fit your own model, input your own function
-
+            
         fitdist: int or float (default=cutdist)
-            The radial distance out to which you'd like to fit your profile (must be <= cutdist);
-
+            The radial distance out to which you'd like to fit your profile (must be <= cutdist); 
+            
         params: an lmfit.Parameters object, optional
             If you're using your own model, will have to input an lmfit.Parameters instance
-
+        
         subtract_bg: boolean, optional (default=True)
             Would you like to subtract a background before fitting the profile?
-
-        bgbounds: list, optional
-            The lower and upper bounds on your background fitting radius. For instance, if you want to fit a background
+            
+        bgbounds: list, optional 
+            The lower and upper bounds on your background fitting radius. For instance, if you want to fit a background 
             between a radial distance of 3pc and 4 pc, bgbounds=[3,4]
-
+            
         f_scale: int or float, optional (default=0.5)
-            A parameter used in the robust least-squares fitting of the background, with a 'soft_l1' loss function.
+            A parameter used in the robust least-squares fitting of the background, with a 'soft_l1' loss function. 
             It's defined as the "value of soft margin between inlier and outlier residuals"
             See https://docs.scipy.org/doc/scipy-0.17.0/reference/generated/scipy.optimize.least_squares.html for more information
-
+            
         bg_type: str, optional
             If subtract_bg is true, would you like to subtract a flat background (m=0) or a sloping background (m!=0)?
             Please enter either "flat" or "sloping" as a string
-<<<<<<< HEAD
-
-        filname= str,optional
-            If you would like to title your plot with the name of the filament
-
-        save_path=str, optional (default: None)
-            A string indicating the path and the filename you'd like to save the fits to; if no path is inputted,
-            the program will not save the file
-
-=======
             
         filname: str,optional
             If you would like to title your plot with the name of the filament
@@ -469,38 +453,37 @@
         verbose: boolean,optional (default=False)
             Would you like to display the plots?
         
->>>>>>> 7777b197
         Attributes
         ------
-
+        
         fit_result: lmfit.model.ModelResult
             The result of the least squares fitting of the model
             see https://lmfit.github.io/lmfit-py/model.html#modelresult-attributes for options
-
+            
         bgline: scipy.optimize.OptimizeResult
             See https://docs.scipy.org/doc/scipy-0.17.0/reference/generated/scipy.optimize.OptimizeResult.html#scipy.optimize.OptimizeResult
             for more info on attributes. Can access the m and b values of the line by typing bgline['x'] which will return an
             array with the first value=m and the second value=b
-
-
+        
+        
         """
-
+        
         if fitdist==None:
             fitdist=self.cutdist
-
-        if isinstance(model, types.FunctionType)==False and model!="Gaussian" and model!="Plummer":
+                
+        if isinstance(model, types.FunctionType)==False and model!="Gaussian" and model!="Plummer":            
             raise ValueError("Please enter a valid model")
-
+            
         include=np.where(np.abs(self.masterx)<fitdist)
 
-
+          
         #User-inputted model
         if isinstance(model, types.FunctionType)==True:
             if type(params)!=lmfit.parameter.Parameters:
-                raise ValueError("Please enter a valid parameter object")
+                raise ValueError("Please enter a valid parameter object")    
             mod=Model(model)
-            params=params
-
+            params=params  
+            
         #Plummer model
         if model=="Plummer":
             mod=Model(plummer)
@@ -508,49 +491,49 @@
             params.add('N_0', value=np.max(self.mastery[include]),min=0.0)
             params.add('R_flat', value=np.median(self.distpc)/2.0,min=0.0)
             params.add('p', value=2.0,min=0.0)
-
+            
         #Gaussian model
         if model=="Gaussian":
             mod=Model(gaussian)
             params=Parameters()
             params.add('amp',value=np.max(self.mastery[include]),min=0)
             params.add('wid',value=np.median(self.distpc)/3.0,min=0)
-
+            
         #Do background subtraction
         if subtract_bg==True:
-
+                
             def bgfunc(bgparams, x, y):
                 return bgparams[0]*x+bgparams[1]-y
-
+            
             bgmask=(np.abs(self.masterx)>bgbounds[0]) & (np.abs(self.masterx)<bgbounds[1])
             bgline = least_squares(bgfunc, np.array([0,np.median(self.mastery[bgmask])]),loss='soft_l1',f_scale=f_scale,args=(self.masterx[bgmask],self.mastery[bgmask]))
             self.bgline=bgline
             bgsubtract=self.masterx*bgline['x'][0]+bgline['x'][1]
-
+            
         else:
             bgsubtract=np.zeros((self.masterx.shape))
-
+            
         if plot_bg_fit==True:
             fig, ax = plt.subplots(nrows=3,ncols=1,figsize=(10,12))
-            plt.suptitle("{}".format(filname),fontsize=20)
+            plt.suptitle("{}".format(filname),fontsize=20) 
             ax[0].scatter(self.masterx, self.mastery, c='b',label="Original Profile",edgecolor='None',s=10,alpha=0.75)
             ax[0].plot(np.linspace(-self.cutdist,+self.cutdist,100),np.linspace(-self.cutdist,+self.cutdist,100)*bgline['x'][0]+bgline['x'][1],'y-',label="Background Fit",lw=4)
             ax[0].set_xlim(-self.cutdist,self.cutdist)
             ax[0].set_xlabel("Radial distance (pc)",fontsize=15)
             ax[0].set_ylabel(r"$\rm H_2 \; Column \; Density \;(10^{22} \; cm^{-2})$",fontsize=15)
-            ax[0].legend(loc='best')
-
-            ax[0].text(0.03, 0.95,"{}={:.3f}".format('m',bgline['x'][0]),
+            ax[0].legend(loc='best')  
+            
+            ax[0].text(0.03, 0.95,"{}={:.3f}".format('m',bgline['x'][0]), 
                     horizontalalignment='left',verticalalignment='top', fontsize=12, fontweight='bold',transform=ax[0].transAxes)
-            ax[0].text(0.03, 0.85,"{}={:.3f}".format('b',bgline['x'][1]),
+            ax[0].text(0.03, 0.85,"{}={:.3f}".format('b',bgline['x'][1]), 
                     horizontalalignment='left',verticalalignment='top', fontsize=12, fontweight='bold',transform=ax[0].transAxes)
-
-            axnum=1
+                    
+            axnum=1     
         else:
             fig, ax = plt.subplots(nrows=1,ncols=2,figsize=(10,10))
-            plt.suptitle("{}".format(filname),fontsize=20)
+            plt.suptitle("{}".format(filname),fontsize=20) 
             axnum=0
-
+        
         result = mod.fit(self.mastery[include]-bgsubtract[include],r=self.masterx[include],params=params)
 
         ax[axnum].scatter(self.masterx, self.mastery-bgsubtract, c='b',label="Master Profile",edgecolor='None',s=10,alpha=0.75)
@@ -560,33 +543,25 @@
         ax[axnum].axvline(-fitdist,c='k',ls='dashed',alpha=0.3)
         ax[axnum].axvline(+fitdist,c='k',ls='dashed',alpha=0.3)
         ax[axnum].set_xlabel("Radial distance (pc)",fontsize=15)
-        ax[axnum].set_ylabel(r"$\rm H_2 \; Column \; Density \;(10^{22} \; cm^{-2})$",fontsize=15)
+        ax[axnum].set_ylabel(r"$\rm H_2 \; Column \; Density \;(10^{22} \; cm^{-2})$",fontsize=15)        
         ax[axnum].legend(loc='best')
-
+        
         numparams=len(result.best_values.items())
         textpos=np.linspace(0.95-0.05*numparams,0.95,numparams)
         for i in range(0,numparams):
-            ax[axnum].text(0.03, textpos[i],"{}={:.2f}".format(result.best_values.items()[i][0],result.best_values.items()[i][1]),
+            ax[axnum].text(0.03, textpos[i],"{}={:.2f}".format(result.best_values.items()[i][0],result.best_values.items()[i][1]), 
                     horizontalalignment='left',verticalalignment='top', fontsize=12, fontweight='bold',transform=ax[axnum].transAxes)
-
+                    
         if self.nobins==True:
             ax[axnum+1].scatter(self.masterx[include],result.residual,c='r',label="Residuals",lw=2,edgecolor="None")
         else:
             ax[axnum+1].plot(self.masterx[include],result.residual,'r-',label="Residuals",lw=4)
-
+            
         ax[axnum+1].set_xlim(-self.cutdist,self.cutdist)
         ax[axnum+1].set_ylim(np.min(result.residual)-0.25,np.max(result.residual)+0.25)
         ax[axnum+1].set_xlabel("Radial distance (pc)",fontsize=15)
         ax[axnum+1].axvline(-fitdist,c='k',ls='dashed',alpha=0.3)
         ax[axnum+1].axvline(+fitdist,c='k',ls='dashed',alpha=0.3)
-<<<<<<< HEAD
-        ax[axnum+1].legend(loc='best')
-
-        plt.show()
-
-        if save_path!=None:
-            plt.savefig(save_path)
-=======
         ax[axnum+1].legend(loc='best') 
                 
         if save_path!=None:
@@ -602,11 +577,18 @@
         return self
        
         
->>>>>>> 7777b197
-
-
-        self.fit_result=result
-
-        plt.close('all')
-
-        return self+
+        
+
+        
+    
+
+        
+        
+        
+
+    
+    
+
+    
+    